import sys
import os
sys.path.append(os.path.abspath(os.path.join(os.path.dirname(__file__), '..')))

import pandas as pd
import numpy as np
import branca.colormap as cm 
import folium
from datetime import datetime, timedelta
from model import baseline_model as bm
from model import knn_model as knn
from model import prophet_model as pm
from model import rfr_model as rfr

#Functions for Grids
def grid(df, sensorid_col, trafficIndex_col, shape=0.01):
    """
    Input:
    - df: DataFrame containing sensor data with longitude and latitude
    - sensorid_col: column name for sensor ids
    - trafficIndex_col: column name for traffic indices (e.g. length or traffic volume)
    - shape: the size of the grid (diameter of the cell)
    
    Output:
    - A DataFrame with the grid and the mean trafficIndex for each grid cell.
    """
    decimal_places = abs(int(round(-np.log10(shape), 0)))
    
    df['long_rounded'] = df['long'].round(decimal_places)
    df['lat_rounded'] = df['lat'].round(decimal_places)
    
    # 2. Create a grid ID based on the rounded coordinates
    df['grid_id'] = df['long_rounded'].astype(str) + "_" + df['lat_rounded'].astype(str)
    
    # 3. Calculate the mean of the trafficIndex for each grid and count sensors
    grid = df.groupby('grid_id').agg(
        mean_trafficIndex=(trafficIndex_col, 'mean'),
        sensors_in_grid=(sensorid_col, 'count'),
        long_rounded=('long_rounded', 'first'),
        lat_rounded=('lat_rounded', 'first')
    ).reset_index()

    return grid


def create_polygon(lat, long, shape='circle', size=0.005):
    """
    Create a polygon with different shapes (rectangle, octagon, triangle) around a central point.
    
    Args:
    - lat: Latitude of the center
    - long: Longitude of the center
    - shape: 'circle', 'rectangle', 'octagon', 'triangle'
    - size: the size of the shape (for polygons, it determines the distance of vertices from the center)
    
    Returns:
    - A list of [lat, long] tuples representing the vertices of the polygon.
    """
    if shape == 'rectangle':
        # Return a square (approximate rectangle) around the center
        return [
            [lat - size, long - size],  # bottom-left
            [lat - size, long + size],  # bottom-right
            [lat + size, long + size],  # top-right
            [lat + size, long - size]   # top-left
        ]
    
    elif shape == 'triangle':
        # Return an equilateral triangle (upward facing)
        return [
            [lat + size, long],              # top
            [lat - size / 2, long - size],   # bottom-left
            [lat - size / 2, long + size]    # bottom-right
        ]
    
    elif shape == 'octagon':
        # Create an approximate octagon (8-sided polygon) around the center
        angle_offset = np.pi / 4  # 45 degrees per side
        return [
            [lat + size * np.cos(i * angle_offset), long + size * np.sin(i * angle_offset)]
            for i in range(8)
        ]
    
    else:
        # Default to a circle (using folium.Circle)
        return None  # No polygon, as Circle will be used in the main function

def plot_grid_with_shapes(grid, shape='circle', city_center=(51.5074, -0.1278), zoom_start=12):
    """
    Plot the grid over a map of London with various shapes (circle, rectangle, octagon, triangle).
    - Red indicates higher mean traffic index.
    - Green indicates lower mean traffic index.
    
    Args:
    - grid: DataFrame containing grid information with mean traffic index, rounded lat/long, and grid_id.
    - shape: Shape to use for plotting ('circle', 'rectangle', 'octagon', 'triangle')
    - city_center: Tuple of (latitude, longitude) for the center of the map (default is central London).
    - zoom_start: Initial zoom level for the map (default is 12).
    
    Output:
    - Folium map with grid visualized.
    """
    # Create a Folium map centered around London
    m = folium.Map(location=city_center, zoom_start=zoom_start)

    # Create a color map that interpolates between green (low) and red (high)
    #colormap = cm.LinearColormap(colors=['green', 'yellow', 'red'], 
    #                             vmin=grid['mean_trafficIndex'].min(), 
    #                             vmax=grid['mean_trafficIndex'].max(),
    #                             caption='Mean Traffic Index')
    
    colormap = cm.LinearColormap(
        colors=['green', 'yellow', 'red'],
        vmin=0,
        vmax=99,
        caption='Mean Traffic Index'
    )
    
    #colormap = cm.StepColormap(
    #    colors=['green', 'yellow', 'red'],  # Farben: grün -> gelb -> rot
    #    index=[grid['mean_trafficIndex'].min(), 25, 50, grid['mean_trafficIndex'].max()],
    #    vmin=grid['mean_trafficIndex'].min(),
    #    vmax=grid['mean_trafficIndex'].max(),
    #    caption='Mean Traffic Index')
        
    
    m.add_child(colormap)  # Add the colormap to the map


    # Add custom CSS to adjust the size of the colormap legend
    custom_css = """
    <style>
    .legend {
        font-size: 16px;
        padding: 10px;
    }
    .legend .caption {
        font-size: 20px;
        font-weight: normal;
        margin-bottom: 20px;
    }
    .legend .colorbar {
        width: 300px;
        height: 20px;
        margin-bottom: 10px;
    }
    </style>
    """
    m.get_root().header.add_child(folium.Element(custom_css))


    # Plot the grid cells on the map with the chosen shape
    for _, row in grid.iterrows():
        color = colormap(row['mean_trafficIndex'])
        
        # Determine the vertices for the given shape
        polygon = create_polygon(row['lat_rounded'], row['long_rounded'], shape=shape)
        
        
        if shape == 'circle':
            # If shape is 'circle', use folium.Circle
            folium.Circle(
                location=[row['lat_rounded'], row['long_rounded']],
                radius=500,  # 500 meters radius (adjustable)
                color=color,
                fill=True,
                fill_opacity=0.6,
                popup=f"Grid ID: {row['grid_id']}<br>Mean Traffic Index: {row['mean_trafficIndex']}<br>Sensors in Grid: {row['sensors_in_grid']}"
            ).add_to(m)
        
        elif polygon:
            # If the shape is a polygon (rectangle, triangle, octagon), use folium.Polygon
            folium.Polygon(
                locations=polygon,
                color=color,
                fill=True,
                fill_opacity=0.6,
                popup=f"Grid ID: {row['grid_id']}<br>Mean Traffic Index: {row['mean_trafficIndex']}<br>Sensors in Grid: {row['sensors_in_grid']}"
            ).add_to(m)

    return m



def get_weekday_prediction(weekday, model=['random', 'knn', 'rfr','prophet']):
    """
    This function generates a prediction for a given weekday using the baseline models.
    It returns a DataFrame with the predicted traffic values for each sensor.
    Weekday mapping:
    - Monday: 0
    - Tuesday: 1
    - Wednesday: 2
    - Thursday: 3
    - Friday: 4
    - Saturday: 5
    - Sunday: 6
    """
    df_sensors = pd.read_csv(r"C:\Users\rueed\OneDrive\HSLU\3 Semester\DSPRO 1\HSLU_DSPRO1_TrafficStatus\data\RawDataLondon\London_detectors.csv")
    
    if model == 'random':
<<<<<<< HEAD
<<<<<<< HEAD
<<<<<<< HEAD
<<<<<<< HEAD
        df_weekday = get_random_baseline_prediction(r"C:\Users\rueed\OneDrive\HSLU\3 Semester\DSPRO 1\data\DaySplit\baseline_day_1", weekday)
    elif model == 'knn':
        df_weekday = get_knn_prediction(r"C:\Users\rueed\OneDrive\HSLU\3 Semester\DSPRO 1\data\DaySplit\KNN_day_1", weekday)
=======
        df_weekday = get_random_baseline_prediction(r"C:\Users\rueed\OneDrive\HSLU\3 Semester\DSPRO 1\data\baseline", weekday)
    elif model == 'knn':
        df_weekday = get_knn_prediction(r"C:\Users\rueed\OneDrive\HSLU\3 Semester\DSPRO 1\data\knn04", weekday)
>>>>>>> 36c9771 ([TASK] Adding Model Selection to Dashboard)
=======
        df_weekday = get_random_baseline_prediction(r"C:\Users\rueed\OneDrive\HSLU\3 Semester\DSPRO 1\data\DaySplit\baseline_day_1", weekday)
    elif model == 'knn':
        df_weekday = get_knn_prediction(r"C:\Users\rueed\OneDrive\HSLU\3 Semester\DSPRO 1\data\DaySplit\KNN_day_1", weekday)
>>>>>>> 8692d32 ([TASK] Adjusting Model selection)
=======
        df_weekday = bm.get_random_baseline_prediction(r"C:\Users\rueed\OneDrive\HSLU\3 Semester\DSPRO 1\data\DaySplit\baseline_day_1", weekday)
    elif model == 'knn':
        df_weekday = knn.get_knn_prediction(r"C:\Users\rueed\OneDrive\HSLU\3 Semester\DSPRO 1\data\DaySplit\KNN_day_1", weekday)
>>>>>>> c0cec68 ([TASK] Adding requirement file)
=======
        df_weekday = bm.get_random_baseline_prediction(r"C:\Users\rueed\OneDrive\HSLU\3 Semester\DSPRO 1\data\DaySplit\baseline_day_1", weekday)
    elif model == 'knn':
        df_weekday = knn.get_knn_prediction(r"C:\Users\rueed\OneDrive\HSLU\3 Semester\DSPRO 1\data\DaySplit\KNN_day_1", weekday)
>>>>>>> c0cec68d
    elif model == 'rfr':
        df_weekday = rfr.get_rfr_prediction(r"C:\Users\rueed\OneDrive\HSLU\3 Semester\DSPRO 1\data\DaySplit\rfr_day_1", weekday)
    elif model == 'prophet':
        df_weekday = pm.get_prediction_per_sensor(r"C:\Users\rueed\OneDrive\HSLU\3 Semester\DSPRO 1\data\DaySplit\prophet_day_1", weekday)
    
    df_weekday_with_coords = pd.merge(df_weekday, df_sensors, on='detid', how='left')
    
    return df_weekday_with_coords


def get_hour_prediction(df, interval_value, mode, shape=0.01):
    """
    This function generates the baseline grids for all weekdays and intervals.
    possible Intervalls between: [0, 3600, 7200,10800, 14400, 18000, 21600, 25200, 28800, 32400, 36000, 39600, 43200, 46800, 50400, 54000, 57600, 61200, 64800, 68400, 72000, 75600, 79200, 82800]
    
    
    """
    df_real = df[df['interval'] == interval_value]
    grid_data = grid(df_real, sensorid_col='detid', trafficIndex_col='traffic', shape=0.01)
    
    if mode == 'traffic':
        return grid_data
    elif mode == 'traffic_complete':
        complete_grid = create_complete_grid(df, shape)
        return grid_data, complete_grid





def saving_baseline_grids():
    """
    This function generates the baseline grids for all weekdays and intervals and saves them to CSV files.
    They than can be used for later tests.
    """
    
    
    df_sensors = pd.read_csv(r"C:\Users\rueed\OneDrive\HSLU\3 Semester\DSPRO 1\HSLU_DSPRO1_TrafficStatus\data\RawDataLondon\London_detectors.csv")
    
    weekday_mapping = {
        'Monday': 0,
        'Tuesday': 1,
        'Wednesday': 2,
        'Thursday': 3,
        'Friday': 4,
        'Saturday': 5,
        'Sunday': 6
    }
    
    interval_values= [0, 3600, 7200,10800, 14400, 18000, 21600, 25200, 28800, 32400, 36000, 39600, 43200, 46800, 50400, 54000, 57600, 61200, 64800, 68400, 72000, 75600, 79200, 82800]
    
    
    
    for x in range(7):
        df_weekday = bm.get_random_baseline_prediction(r"C:\Users\rueed\OneDrive\HSLU\3 Semester\DSPRO 1\data\knn", x)
        df_weekday_with_coords = pd.merge(df_weekday, df_sensors, on='detid', how='left')

        for y in interval_values:
            df_real = df_weekday_with_coords[df_weekday_with_coords['interval'] == y]
            grid_data = grid(df_real, sensorid_col='detid', trafficIndex_col='traffic', shape=0.01)
            grid_data.to_csv(f"baselinegrids/{x}_{y}.csv", index=False)

def advanced_grid(grid_data, complete_grid, sensorid_col, trafficIndex_col, shape=0.01):
    """
    Create a grid with the mean trafficIndex for each grid cell. The grid is filled with all possible grid cells
    based on the minimum and maximum longitude and latitude in the input DataFrame.
    Input:
    - df: DataFrame containing sensor data with longitude and latitude
    - sensorid_col: column name for sensor ids
    - trafficIndex_col: column name for traffic indices (e.g. length or traffic volume)
    - shape: the size of the grid (diameter of the cell)
    
    Output:
    - A DataFrame with the grid and the mean trafficIndex for each grid cell.
    """
    grid = grid_data.copy()
    
    grid_filled = complete_grid.merge(grid[['grid_id', 'mean_trafficIndex', 'sensors_in_grid']], on='grid_id', how='left')
    grid_filled['mean_trafficIndex'] = grid_filled['mean_trafficIndex_y']
    grid_filled.drop(columns=['mean_trafficIndex_y', 'mean_trafficIndex_x'], inplace=True)
    
    grid_complete = fill_nan_with_neighbors(grid_filled)
    
    return grid_complete

def fill_nan_with_neighbors(grid, radius=0.01, max_iterations=3, default_value=5.5):
    """
    Fills NaN values in the 'mean_trafficIndex' column iteratively with the mean of the neighbors
    within the radius. Remaining NaN values after max_iterations are assigned a default value.
    
    Parameters:
    - grid (pd.DataFrame): DataFrame containing the grid data.
    - radius (float): The radius to consider for the neighbors.
    - max_iterations (int): Maximum number of iterations to try filling NaN values.
    - default_value (float): Value to assign to remaining NaN values after max_iterations.
    
    Returns:
    - pd.DataFrame: DataFrame with NaN values filled.
    """
    df = grid.copy()
    
    def get_neighbors_mean(lat, long):
        """
        Returns the mean of the neighbors within the radius.
        """
        neighbors = df[
            (df['lat_rounded'] >= lat - radius) & (df['lat_rounded'] <= lat + radius) &
            (df['long_rounded'] >= long - radius) & (df['long_rounded'] <= long + radius)
        ]
        valid_neighbors = neighbors['mean_trafficIndex'].dropna()
        return valid_neighbors.mean() if not valid_neighbors.empty else np.nan

    for iteration in range(max_iterations):
        # Identify rows with NaN in 'mean_trafficIndex'
        nan_rows = df['mean_trafficIndex'].isna()
        if not nan_rows.any():
            # If there are no NaN values left, exit the loop
            break
        
        # Update NaN values with the mean of their neighbors
        df.loc[nan_rows, 'mean_trafficIndex'] = df[nan_rows].apply(
            lambda row: get_neighbors_mean(row['lat_rounded'], row['long_rounded']), axis=1
        )
    
    # Assign default value to any remaining NaN values
    df['mean_trafficIndex'].fillna(default_value, inplace=True)
    return df

def create_complete_grid(df, shape=0.01):
    """
    Creates a complete grid based on the minimum and maximum longitude and latitude in the input DataFrame.
    Input:
    - df: DataFrame containing sensor data with longitude and latitude
    - shape: the size of the grid (diameter of the cell)
    
    Output:
    - A DataFrame with the complete grid and the mean trafficIndex for each grid cell.
    """
    
    decimal_places = abs(int(round(-np.log10(shape), 0)))
    
    df['long_rounded'] = df['long'].round(decimal_places)
    df['lat_rounded'] = df['lat'].round(decimal_places)
    
    # min max values
    min_long = df['long_rounded'].min()
    max_long = df['long_rounded'].max()
    min_lat = df['lat_rounded'].min()
    max_lat = df['lat_rounded'].max()
    
    # Grid from min to max in steps of shape 
    np.set_printoptions(suppress=True) 
    all_longs = np.arange(min_long, max_long, shape)
    all_lats = np.arange(min_lat, max_lat + shape, shape)
    
    
    # Create a complete grid
    complete_grid = pd.MultiIndex.from_product([all_longs, all_lats], names=['long_rounded', 'lat_rounded']).to_frame(index=False)
    
    # Create id for each grid cell
    complete_grid['grid_id'] = complete_grid.apply(
        lambda row: f"{round(row['long_rounded'], decimal_places)}_{round(row['lat_rounded'], decimal_places)}", axis=1
    )
    
    # set mean_trafficIndex to None
    complete_grid['mean_trafficIndex'] = None
    
    return complete_grid


def plot_sensors_as_points(sensorid_col='detid', trafficIndex_col=None, city_center=(51.5074, -0.1278), zoom_start=12):
    """
    Plot the sensor locations as points (CircleMarkers) on a map of London.
    
    Args:
    - lat_col: Name of the column containing latitude values (default: 'lat').
    - long_col: Name of the column containing longitude values (default: 'long').
    - sensorid_col: Name of the column containing sensor IDs (default: 'detid').
    - trafficIndex_col: Optional. Name of the column containing traffic index values (for popup display).
    - city_center: Tuple of (latitude, longitude) for the center of the map (default is central London).
    - zoom_start: Initial zoom level for the map (default is 12).
    
    Output:
    - Folium map with sensor locations plotted as CircleMarkers (points).
    """
    df = pd.read_csv(r"C:\Users\rueed\OneDrive\HSLU\3 Semester\DSPRO 1\data\London_UTD19_modified_22.11.2024.csv")
    
    df.drop_duplicates(subset='detid', keep='first', inplace=True)
    # Create a Folium map centered around London
    m = folium.Map(location=city_center, zoom_start=zoom_start)

    # Plot each sensor as a point on the map using CircleMarker
    for _, row in df.iterrows():
        
        # Popup text with sensor id and optional traffic index
        popup_text = f"Sensor ID: {row[sensorid_col]}"
        if trafficIndex_col:
            popup_text += f"<br>Traffic Index: {row[trafficIndex_col]}"
        
        # Add a CircleMarker for each sensor
        folium.CircleMarker(
            location=[row['lat'], row['long']],
            radius=3,  # Size of the circle (points)
            color='blue',  # Outline color
            fill=True,
            fill_color='blue',  # Fill color of the point
            fill_opacity=0.7,
            popup=popup_text
        ).add_to(m)

    return m<|MERGE_RESOLUTION|>--- conflicted
+++ resolved
@@ -198,33 +198,9 @@
     df_sensors = pd.read_csv(r"C:\Users\rueed\OneDrive\HSLU\3 Semester\DSPRO 1\HSLU_DSPRO1_TrafficStatus\data\RawDataLondon\London_detectors.csv")
     
     if model == 'random':
-<<<<<<< HEAD
-<<<<<<< HEAD
-<<<<<<< HEAD
-<<<<<<< HEAD
-        df_weekday = get_random_baseline_prediction(r"C:\Users\rueed\OneDrive\HSLU\3 Semester\DSPRO 1\data\DaySplit\baseline_day_1", weekday)
-    elif model == 'knn':
-        df_weekday = get_knn_prediction(r"C:\Users\rueed\OneDrive\HSLU\3 Semester\DSPRO 1\data\DaySplit\KNN_day_1", weekday)
-=======
-        df_weekday = get_random_baseline_prediction(r"C:\Users\rueed\OneDrive\HSLU\3 Semester\DSPRO 1\data\baseline", weekday)
-    elif model == 'knn':
-        df_weekday = get_knn_prediction(r"C:\Users\rueed\OneDrive\HSLU\3 Semester\DSPRO 1\data\knn04", weekday)
->>>>>>> 36c9771 ([TASK] Adding Model Selection to Dashboard)
-=======
-        df_weekday = get_random_baseline_prediction(r"C:\Users\rueed\OneDrive\HSLU\3 Semester\DSPRO 1\data\DaySplit\baseline_day_1", weekday)
-    elif model == 'knn':
-        df_weekday = get_knn_prediction(r"C:\Users\rueed\OneDrive\HSLU\3 Semester\DSPRO 1\data\DaySplit\KNN_day_1", weekday)
->>>>>>> 8692d32 ([TASK] Adjusting Model selection)
-=======
         df_weekday = bm.get_random_baseline_prediction(r"C:\Users\rueed\OneDrive\HSLU\3 Semester\DSPRO 1\data\DaySplit\baseline_day_1", weekday)
     elif model == 'knn':
         df_weekday = knn.get_knn_prediction(r"C:\Users\rueed\OneDrive\HSLU\3 Semester\DSPRO 1\data\DaySplit\KNN_day_1", weekday)
->>>>>>> c0cec68 ([TASK] Adding requirement file)
-=======
-        df_weekday = bm.get_random_baseline_prediction(r"C:\Users\rueed\OneDrive\HSLU\3 Semester\DSPRO 1\data\DaySplit\baseline_day_1", weekday)
-    elif model == 'knn':
-        df_weekday = knn.get_knn_prediction(r"C:\Users\rueed\OneDrive\HSLU\3 Semester\DSPRO 1\data\DaySplit\KNN_day_1", weekday)
->>>>>>> c0cec68d
     elif model == 'rfr':
         df_weekday = rfr.get_rfr_prediction(r"C:\Users\rueed\OneDrive\HSLU\3 Semester\DSPRO 1\data\DaySplit\rfr_day_1", weekday)
     elif model == 'prophet':
